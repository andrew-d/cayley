--- conflicted
+++ resolved
@@ -44,11 +44,7 @@
 type TripleStore interface {
 	// The only way in is through building a transaction, which
 	// is done by a replication strategy.
-<<<<<<< HEAD
-	ApplyDeltas([]*Delta) error
-=======
 	ApplyDeltas([]Delta) error
->>>>>>> d5f020bc
 
 	// Given an opaque token, returns the triple for that token from the store.
 	Quad(Value) quad.Quad
