// Copyright 2014 The Cayley Authors. All rights reserved.
//
// Licensed under the Apache License, Version 2.0 (the "License");
// you may not use this file except in compliance with the License.
// You may obtain a copy of the License at
//
//     http://www.apache.org/licenses/LICENSE-2.0
//
// Unless required by applicable law or agreed to in writing, software
// distributed under the License is distributed on an "AS IS" BASIS,
// WITHOUT WARRANTIES OR CONDITIONS OF ANY KIND, either express or implied.
// See the License for the specific language governing permissions and
// limitations under the License.

// +build !appengine

package main

import (
	"bufio"
	"bytes"
	"compress/bzip2"
	"compress/gzip"
	"flag"
	"fmt"
	"io"
	client "net/http"
	"net/url"
	"os"
	"path/filepath"
	"runtime"
	"time"

	"github.com/barakmich/glog"

	"github.com/google/cayley/config"
	"github.com/google/cayley/db"
	"github.com/google/cayley/graph"
	"github.com/google/cayley/http"
	"github.com/google/cayley/quad"
	"github.com/google/cayley/quad/cquads"
	"github.com/google/cayley/quad/nquads"

	// Load all supported backends.
	_ "github.com/google/cayley/graph/leveldb"
	_ "github.com/google/cayley/graph/memstore"
	_ "github.com/google/cayley/graph/mongo"

	// Load writer registry
	_ "github.com/google/cayley/writer"
)

var (
	tripleFile         = flag.String("triples", "", "Triple File to load before going to REPL.")
	tripleType         = flag.String("format", "cquad", `Triple format to use for loading ("cquad" or "nquad").`)
	cpuprofile         = flag.String("prof", "", "Output profiling file.")
	queryLanguage      = flag.String("query_lang", "gremlin", "Use this parser as the query language.")
	configFile         = flag.String("config", "", "Path to an explicit configuration file.")
	databasePath       = flag.String("dbpath", "/tmp/testdb", "Path to the database.")
	databaseBackend    = flag.String("db", "memstore", "Database Backend.")
	replicationBackend = flag.String("replication", "single", "Replication method.")
	host               = flag.String("host", "127.0.0.1", "Host to listen on (defaults to all).")
	loadSize           = flag.Int("load_size", 10000, "Size of triplesets to load")
	port               = flag.String("port", "64210", "Port to listen on.")
	readOnly           = flag.Bool("read_only", false, "Disable writing via HTTP.")
	timeout            = flag.Duration("timeout", 30*time.Second, "Elapsed time until an individual query times out.")
)

// Filled in by `go build ldflags="-X main.VERSION `ver`"`.
var (
	BUILD_DATE string
	VERSION    string
)

func usage() {
	fmt.Fprintln(os.Stderr, `
Usage:
  cayley COMMAND [flags]

Commands:
  init      Create an empty database.
  load      Bulk-load a triple file into the database.
  http      Serve an HTTP endpoint on the given host and port.
  repl      Drop into a REPL of the given query language.
  version   Version information.

Flags:`)
	flag.PrintDefaults()
}

<<<<<<< HEAD
func init() {
	flag.Usage = usage
=======
func configFrom(file string) *config.Config {
	// Find the file...
	if file != "" {
		if _, err := os.Stat(file); os.IsNotExist(err) {
			glog.Fatalln("Cannot find specified configuration file", file, ", aborting.")
		}
	} else if _, err := os.Stat(os.Getenv("CAYLEY_CFG")); err == nil {
		file = os.Getenv("CAYLEY_CFG")
	} else if _, err := os.Stat("/etc/cayley.cfg"); err == nil {
		file = "/etc/cayley.cfg"
	}
	if file == "" {
		glog.Infoln("Couldn't find a config file in either $CAYLEY_CFG or /etc/cayley.cfg. Going by flag defaults only.")
	}
	cfg, err := config.Load(file)
	if err != nil {
		glog.Fatalln(err)
	}

	if cfg.DatabasePath == "" {
		cfg.DatabasePath = *databasePath
	}

	if cfg.DatabaseType == "" {
		cfg.DatabaseType = *databaseBackend
	}

	if cfg.ReplicationType == "" {
		cfg.ReplicationType = *replicationBackend
	}

	if cfg.ListenHost == "" {
		cfg.ListenHost = *host
	}

	if cfg.ListenPort == "" {
		cfg.ListenPort = *port
	}

	if cfg.Timeout == 0 {
		cfg.Timeout = *timeout
	}

	if cfg.LoadSize == 0 {
		cfg.LoadSize = *loadSize
	}

	cfg.ReadOnly = cfg.ReadOnly || *readOnly

	return cfg
>>>>>>> df2c5e3c
}

func main() {
	// No command? It's time for usage.
	if len(os.Args) == 1 {
		fmt.Fprintln(os.Stderr, "Cayley is a graph store and graph query layer.")
		usage()
		os.Exit(1)
	}

	cmd := os.Args[1]
	os.Args = append(os.Args[:1], os.Args[2:]...)
	flag.Parse()

	var buildString string
	if VERSION != "" {
		buildString = fmt.Sprint("Cayley ", VERSION, " built ", BUILD_DATE)
		glog.Infoln(buildString)
	}

	cfg := configFrom(*configFile)

	if os.Getenv("GOMAXPROCS") == "" {
		runtime.GOMAXPROCS(runtime.NumCPU())
		glog.Infoln("Setting GOMAXPROCS to", runtime.NumCPU())
	} else {
		glog.Infoln("GOMAXPROCS currently", os.Getenv("GOMAXPROCS"), " -- not adjusting")
	}

	var (
		handle *graph.Handle
		err    error
	)
	switch cmd {
	case "version":
		if VERSION != "" {
			fmt.Println(buildString)
		} else {
			fmt.Println("Cayley snapshot")
		}
		os.Exit(0)

	case "init":
		err = db.Init(cfg)
		if err != nil {
			break
		}
		if *tripleFile != "" {
			handle, err = db.Open(cfg)
			if err != nil {
				break
			}
			err = load(handle.QuadWriter, cfg, *tripleFile, *tripleType)
			if err != nil {
				break
			}
			handle.Close()
		}

	case "load":
		handle, err = db.Open(cfg)
		if err != nil {
			break
		}
		err = load(handle.QuadWriter, cfg, *tripleFile, *tripleType)
		if err != nil {
			break
		}

		handle.Close()

	case "repl":
		handle, err = db.Open(cfg)
		if err != nil {
			break
		}
		if !graph.IsPersistent(cfg.DatabaseType) {
			err = load(handle.QuadWriter, cfg, "", *tripleType)
			if err != nil {
				break
			}
		}

		err = db.Repl(handle, *queryLanguage, cfg)

		handle.Close()

	case "http":
		handle, err = db.Open(cfg)
		if err != nil {
			break
		}
		if !graph.IsPersistent(cfg.DatabaseType) {
			err = load(handle.QuadWriter, cfg, "", *tripleType)
			if err != nil {
				break
			}
		}

		http.Serve(handle, cfg)

		handle.Close()

	default:
		fmt.Println("No command", cmd)
		usage()
	}
	if err != nil {
		glog.Errorln(err)
	}
}

func load(qw graph.QuadWriter, cfg *config.Config, path, typ string) error {
	return decompressAndLoad(qw, cfg, path, typ, db.Load)
}

func removeAll(qw graph.QuadWriter, cfg *config.Config, path, typ string) error {
	return decompressAndLoad(qw, cfg, path, typ, remove)
}

func remove(qw graph.QuadWriter, cfg *config.Config, dec quad.Unmarshaler) error {
	for {
		t, err := dec.Unmarshal()
		if err != nil {
			if err == io.EOF {
				break
			}
			return err
		}
		qw.RemoveQuad(t)
	}
	return nil
}

func decompressAndLoad(qw graph.QuadWriter, cfg *config.Config, path, typ string, loadFn func(graph.QuadWriter, *config.Config, quad.Unmarshaler) error) error {
	var r io.Reader

	if path == "" {
		path = cfg.DatabasePath
	}
	if path == "" {
		return nil
	}
	u, err := url.Parse(path)
	if err != nil || u.Scheme == "file" || u.Scheme == "" {
		// Don't alter relative URL path or non-URL path parameter.
		if u.Scheme != "" && err == nil {
			// Recovery heuristic for mistyping "file://path/to/file".
			path = filepath.Join(u.Host, u.Path)
		}
		f, err := os.Open(path)
		if err != nil {
			return fmt.Errorf("could not open file %q: %v", path, err)
		}
		defer f.Close()
		r = f
	} else {
		res, err := client.Get(path)
		if err != nil {
			return fmt.Errorf("could not get resource <%s>: %v", u, err)
		}
		defer res.Body.Close()
		r = res.Body
	}

	r, err = decompressor(r)
	if err != nil {
		return err
	}

	var dec quad.Unmarshaler
	switch typ {
	case "cquad":
		dec = cquads.NewDecoder(r)
	case "nquad":
		dec = nquads.NewDecoder(r)
	default:
		return fmt.Errorf("unknown quad format %q", typ)
	}

	return db.Load(qw, cfg, dec)
}

const (
	gzipMagic  = "\x1f\x8b"
	b2zipMagic = "BZh"
)

func decompressor(r io.Reader) (io.Reader, error) {
	br := bufio.NewReader(r)
	buf, err := br.Peek(3)
	if err != nil {
		return nil, err
	}
	switch {
	case bytes.Compare(buf[:2], []byte(gzipMagic)) == 0:
		return gzip.NewReader(br)
	case bytes.Compare(buf[:3], []byte(b2zipMagic)) == 0:
		return bzip2.NewReader(br), nil
	default:
		return br, nil
	}
}<|MERGE_RESOLUTION|>--- conflicted
+++ resolved
@@ -88,10 +88,10 @@
 	flag.PrintDefaults()
 }
 
-<<<<<<< HEAD
 func init() {
 	flag.Usage = usage
-=======
+}
+
 func configFrom(file string) *config.Config {
 	// Find the file...
 	if file != "" {
@@ -142,7 +142,6 @@
 	cfg.ReadOnly = cfg.ReadOnly || *readOnly
 
 	return cfg
->>>>>>> df2c5e3c
 }
 
 func main() {
